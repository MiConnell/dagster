--- conflicted
+++ resolved
@@ -26,11 +26,6 @@
     pipeline,
     reconstructable,
     resource,
-<<<<<<< HEAD
-    solid,
-=======
-    root_input_manager,
->>>>>>> bc5e5021
     usable_as_dagster_type,
 )
 from dagster.core.definitions import InputDefinition
